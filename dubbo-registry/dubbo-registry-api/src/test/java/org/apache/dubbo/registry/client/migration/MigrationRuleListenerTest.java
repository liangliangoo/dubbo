/*
 * Licensed to the Apache Software Foundation (ASF) under one or more
 * contributor license agreements.  See the NOTICE file distributed with
 * this work for additional information regarding copyright ownership.
 * The ASF licenses this file to You under the Apache License, Version 2.0
 * (the "License"); you may not use this file except in compliance with
 * the License.  You may obtain a copy of the License at
 *
 *     http://www.apache.org/licenses/LICENSE-2.0
 *
 * Unless required by applicable law or agreed to in writing, software
 * distributed under the License is distributed on an "AS IS" BASIS,
 * WITHOUT WARRANTIES OR CONDITIONS OF ANY KIND, either express or implied.
 * See the License for the specific language governing permissions and
 * limitations under the License.
 */
package org.apache.dubbo.registry.client.migration;

import org.apache.dubbo.common.URL;
import org.apache.dubbo.common.config.configcenter.ConfigChangedEvent;
import org.apache.dubbo.common.config.configcenter.DynamicConfiguration;
import org.apache.dubbo.config.ApplicationConfig;
import org.apache.dubbo.registry.client.migration.model.MigrationRule;
import org.apache.dubbo.rpc.model.ApplicationModel;

import org.junit.jupiter.api.Assertions;
import org.junit.jupiter.api.Test;
import org.mockito.ArgumentCaptor;
import org.mockito.Mockito;

public class MigrationRuleListenerTest {

    private String localRule = "key: demo-consumer\n" +
        "step: APPLICATION_FIRST\n" +
        "threshold: 1.0\n" +
        "proportion: 60\n" +
        "delay: 60\n" +
        "force: false\n" +
        "interfaces:\n" +
        "  - serviceKey: DemoService:1.0.0\n" +
        "    threshold: 0.5\n" +
        "    proportion: 30\n" +
        "    delay: 30\n" +
        "    force: true\n" +
        "    step: APPLICATION_FIRST\n" +
        "  - serviceKey: GreetingService:1.0.0\n" +
        "    step: FORCE_APPLICATION";

    private String remoteRule = "key: demo-consumer\n" +
        "step: FORCE_APPLICATION\n" +
        "threshold: 1.0\n" +
        "proportion: 60\n" +
        "delay: 60\n" +
        "force: false\n" +
        "interfaces:\n" +
        "  - serviceKey: DemoService:1.0.0\n" +
        "    threshold: 0.5\n" +
        "    proportion: 30\n" +
        "    delay: 30\n" +
        "    force: true\n" +
        "    step: FORCE_APPLICATION\n" +
        "  - serviceKey: GreetingService:1.0.0\n" +
        "    step: FORCE_INTERFACE";

    private String dynamicRemoteRule = "key: demo-consumer\n" +
        "step: APPLICATION_FIRST\n" +
        "threshold: 1.0\n" +
        "proportion: 60\n" +
        "delay: 60\n" +
        "force: false\n" +
        "interfaces:\n";

    /**
     * Listener started with config center and local rule, no initial remote rule.
     * Check local rule take effect
     */
    @Test
    public void test() throws InterruptedException {
        DynamicConfiguration dynamicConfiguration = Mockito.mock(DynamicConfiguration.class);

<<<<<<< HEAD
        ApplicationModel.reset();
        ApplicationModel.defaultModel().getApplicationEnvironment().setDynamicConfiguration(dynamicConfiguration);
        ApplicationModel.defaultModel().getApplicationEnvironment().setLocalMigrationRule(rule);
=======
        ApplicationModel.getEnvironment().setDynamicConfiguration(dynamicConfiguration);
        ApplicationModel.getEnvironment().setLocalMigrationRule(localRule);
>>>>>>> 3f591501
        ApplicationConfig applicationConfig = new ApplicationConfig();
        applicationConfig.setName("demo-consumer");
        ApplicationModel.defaultModel().getApplicationConfigManager().setApplication(applicationConfig);

        URL consumerURL = Mockito.mock(URL.class);
        Mockito.when(consumerURL.getServiceKey()).thenReturn("Test");
        Mockito.when(consumerURL.getParameter("timestamp")).thenReturn("1");

        System.setProperty("dubbo.application.migration.delay", "1000");
        MigrationRuleHandler<?> handler = Mockito.mock(MigrationRuleHandler.class, Mockito.withSettings().verboseLogging());

        MigrationRuleListener migrationRuleListener = new MigrationRuleListener();

        MigrationInvoker<?> migrationInvoker = Mockito.mock(MigrationInvoker.class);
        migrationRuleListener.getHandlers().put(migrationInvoker, handler);
        migrationRuleListener.setApplicationModel(ApplicationModel.defaultModel());

        Thread.sleep(2000);
        Mockito.verify(handler, Mockito.timeout(5000)).doMigrate(Mockito.any());

        migrationRuleListener.onRefer(null, migrationInvoker, consumerURL, null);
        Mockito.verify(handler, Mockito.times(2)).doMigrate(Mockito.any());

        ApplicationModel.reset();
    }

    /**
     * Test listener started without local rule and config center, INIT should be used and no scheduled task should be started.
     */
    @Test
    public void testWithInitAndNoLocalRule() throws InterruptedException {
        ApplicationModel.getEnvironment().setDynamicConfiguration(null);
        ApplicationModel.getEnvironment().setLocalMigrationRule("");
        ApplicationConfig applicationConfig = new ApplicationConfig();
        applicationConfig.setName("demo-consumer");
        ApplicationModel.getConfigManager().setApplication(applicationConfig);

        URL consumerURL = Mockito.mock(URL.class);
        Mockito.when(consumerURL.getServiceKey()).thenReturn("Test");
        Mockito.when(consumerURL.getParameter("timestamp")).thenReturn("1");

        System.setProperty("dubbo.application.migration.delay", "1000");
        MigrationRuleHandler<?> handler = Mockito.mock(MigrationRuleHandler.class, Mockito.withSettings().verboseLogging());

        MigrationRuleListener migrationRuleListener = new MigrationRuleListener();
        MigrationInvoker<?> migrationInvoker = Mockito.mock(MigrationInvoker.class);
        migrationRuleListener.getHandlers().put(migrationInvoker, handler);
        migrationRuleListener.onRefer(null, migrationInvoker, consumerURL, null);
        // check migration happened after invoker referred
        Mockito.verify(handler, Mockito.times(1)).doMigrate(MigrationRule.INIT);

        // check no delay tasks created for there's no local rule and no config center
        Assertions.assertNull(migrationRuleListener.localRuleMigrationFuture);
        Assertions.assertNull(migrationRuleListener.ruleMigrationFuture);
        Assertions.assertEquals(0, migrationRuleListener.ruleQueue.size());

        ApplicationModel.reset();
    }

    /**
     * Listener with config center， initial remote rule and local rule, check
     * 1. initial remote rule other than local rule take effect
     * 2. remote rule change and all invokers gets notified
     */
    @Test
    public void testWithConfigurationListenerAndLocalRule() throws InterruptedException {
        DynamicConfiguration dynamicConfiguration = Mockito.mock(DynamicConfiguration.class);
        Mockito.doReturn(remoteRule).when(dynamicConfiguration).getConfig(Mockito.anyString(), Mockito.anyString());

        ApplicationModel.getEnvironment().setDynamicConfiguration(dynamicConfiguration);
        ApplicationModel.getEnvironment().setLocalMigrationRule(localRule);
        ApplicationConfig applicationConfig = new ApplicationConfig();
        applicationConfig.setName("demo-consumer");
        ApplicationModel.getConfigManager().setApplication(applicationConfig);

        URL consumerURL = Mockito.mock(URL.class);
        Mockito.when(consumerURL.getServiceKey()).thenReturn("Test");
        Mockito.when(consumerURL.getParameter("timestamp")).thenReturn("1");

        URL consumerURL2 = Mockito.mock(URL.class);
        Mockito.when(consumerURL2.getServiceKey()).thenReturn("Test2");
        Mockito.when(consumerURL2.getParameter("timestamp")).thenReturn("2");

        System.setProperty("dubbo.application.migration.delay", "1000");
        MigrationRuleHandler<?> handler = Mockito.mock(MigrationRuleHandler.class, Mockito.withSettings().verboseLogging());
        MigrationRuleHandler<?> handler2 = Mockito.mock(MigrationRuleHandler.class, Mockito.withSettings().verboseLogging());

        // Both local rule and remote rule are here
        // Local rule with one delayed task started to apply
        MigrationRuleListener migrationRuleListener = new MigrationRuleListener();
        Assertions.assertNotNull(migrationRuleListener.localRuleMigrationFuture);
        Assertions.assertNull(migrationRuleListener.ruleMigrationFuture);
        MigrationInvoker<?> migrationInvoker = Mockito.mock(MigrationInvoker.class);
        MigrationInvoker<?> migrationInvoker2 = Mockito.mock(MigrationInvoker.class);

        // Remote rule will be applied when onRefer gets executed
        migrationRuleListener.getHandlers().put(migrationInvoker, handler);
        migrationRuleListener.onRefer(null, migrationInvoker, consumerURL, null);

        MigrationRule tmpRemoteRule = migrationRuleListener.getRule();
        ArgumentCaptor<MigrationRule> captor = ArgumentCaptor.forClass(MigrationRule.class);
        Mockito.verify(handler, Mockito.times(1)).doMigrate(captor.capture());
        Assertions.assertEquals(tmpRemoteRule, captor.getValue());

        Thread.sleep(3000);
        Assertions.assertNull(migrationRuleListener.ruleMigrationFuture);
//        MigrationRule tmpLocalRule = migrationRuleListener.getRule();
//        ArgumentCaptor<MigrationRule> captorLocalRule = ArgumentCaptor.forClass(MigrationRule.class);
//        Mockito.verify(handler, Mockito.times(2)).doMigrate(captorLocalRule.capture());
//        Assertions.assertEquals(tmpLocalRule, captorLocalRule.getValue());

        ArgumentCaptor<MigrationRule> captor2 = ArgumentCaptor.forClass(MigrationRule.class);
        migrationRuleListener.getHandlers().put(migrationInvoker2, handler2);
        migrationRuleListener.onRefer(null, migrationInvoker2, consumerURL2, null);
        Mockito.verify(handler2, Mockito.times(1)).doMigrate(captor2.capture());
        Assertions.assertEquals(tmpRemoteRule, captor2.getValue());


        migrationRuleListener.process(new ConfigChangedEvent("key", "group", dynamicRemoteRule));
        Thread.sleep(1000);
        Assertions.assertNotNull(migrationRuleListener.ruleMigrationFuture);
        ArgumentCaptor<MigrationRule> captor_event = ArgumentCaptor.forClass(MigrationRule.class);
        Mockito.verify(handler, Mockito.times(2)).doMigrate(captor_event.capture());
        Assertions.assertEquals("APPLICATION_FIRST", captor_event.getValue().getStep().toString());
        Mockito.verify(handler2, Mockito.times(2)).doMigrate(captor_event.capture());
        Assertions.assertEquals("APPLICATION_FIRST", captor_event.getValue().getStep().toString());

        ApplicationModel.reset();
    }
}<|MERGE_RESOLUTION|>--- conflicted
+++ resolved
@@ -78,14 +78,9 @@
     public void test() throws InterruptedException {
         DynamicConfiguration dynamicConfiguration = Mockito.mock(DynamicConfiguration.class);
 
-<<<<<<< HEAD
         ApplicationModel.reset();
         ApplicationModel.defaultModel().getApplicationEnvironment().setDynamicConfiguration(dynamicConfiguration);
-        ApplicationModel.defaultModel().getApplicationEnvironment().setLocalMigrationRule(rule);
-=======
-        ApplicationModel.getEnvironment().setDynamicConfiguration(dynamicConfiguration);
-        ApplicationModel.getEnvironment().setLocalMigrationRule(localRule);
->>>>>>> 3f591501
+        ApplicationModel.defaultModel().getApplicationEnvironment().setLocalMigrationRule(localRule);
         ApplicationConfig applicationConfig = new ApplicationConfig();
         applicationConfig.setName("demo-consumer");
         ApplicationModel.defaultModel().getApplicationConfigManager().setApplication(applicationConfig);

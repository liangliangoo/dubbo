--- conflicted
+++ resolved
@@ -867,25 +867,16 @@
                 logger.warn(t.getMessage(), t);
             }
             try {
-<<<<<<< HEAD
-                Map<URL, NotifyListener> overrideListeners = getProviderConfigurationListener(subscribeUrl).getOverrideListeners();
-                NotifyListener listener = overrideListeners.remove(registerUrl);
-                registry.unsubscribe(subscribeUrl, listener);
-                ApplicationModel applicationModel = getApplicationModel(registerUrl.getScopeModel());
-                if (applicationModel.getApplicationEnvironment().getConfiguration().convert(Boolean.class, ENABLE_CONFIGURATION_LISTEN, true)) {
-                    applicationModel.getExtensionLoader(GovernanceRuleRepository.class).getDefaultExtension()
-                        .removeListener(subscribeUrl.getServiceKey() + CONFIGURATORS_SUFFIX,
-                            serviceConfigurationListeners.remove(subscribeUrl.getServiceKey()));
-=======
                 if (subscribeUrl != null) {
-                    NotifyListener listener = RegistryProtocol.this.overrideListeners.remove(subscribeUrl);
+                    Map<URL, NotifyListener> overrideListeners = getProviderConfigurationListener(subscribeUrl).getOverrideListeners();
+                    NotifyListener listener = overrideListeners.remove(registerUrl);
                     registry.unsubscribe(subscribeUrl, listener);
-                    if (ApplicationModel.getEnvironment().getConfiguration().convert(Boolean.class, org.apache.dubbo.registry.Constants.ENABLE_CONFIGURATION_LISTEN, true)) {
-                        ExtensionLoader.getExtensionLoader(GovernanceRuleRepository.class).getDefaultExtension()
+                    ApplicationModel applicationModel = getApplicationModel(registerUrl.getScopeModel());
+                    if (applicationModel.getApplicationEnvironment().getConfiguration().convert(Boolean.class, ENABLE_CONFIGURATION_LISTEN, true)) {
+                        applicationModel.getExtensionLoader(GovernanceRuleRepository.class).getDefaultExtension()
                             .removeListener(subscribeUrl.getServiceKey() + CONFIGURATORS_SUFFIX,
-                                serviceConfigurationListeners.get(subscribeUrl.getServiceKey()));
+                                serviceConfigurationListeners.remove(subscribeUrl.getServiceKey()));
                     }
->>>>>>> 3f591501
                 }
             } catch (Throwable t) {
                 logger.warn(t.getMessage(), t);

/*
 * Licensed to the Apache Software Foundation (ASF) under one or more
 * contributor license agreements.  See the NOTICE file distributed with
 * this work for additional information regarding copyright ownership.
 * The ASF licenses this file to You under the Apache License, Version 2.0
 * (the "License"); you may not use this file except in compliance with
 * the License.  You may obtain a copy of the License at
 *
 *     http://www.apache.org/licenses/LICENSE-2.0
 *
 * Unless required by applicable law or agreed to in writing, software
 * distributed under the License is distributed on an "AS IS" BASIS,
 * WITHOUT WARRANTIES OR CONDITIONS OF ANY KIND, either express or implied.
 * See the License for the specific language governing permissions and
 * limitations under the License.
 */
package org.apache.dubbo.registry.integration;

import org.apache.dubbo.common.URL;
import org.apache.dubbo.common.URLBuilder;
import org.apache.dubbo.common.Version;
import org.apache.dubbo.common.config.configcenter.DynamicConfiguration;
import org.apache.dubbo.common.extension.ExtensionLoader;
import org.apache.dubbo.common.logger.Logger;
import org.apache.dubbo.common.logger.LoggerFactory;
import org.apache.dubbo.common.url.component.DubboServiceAddressURL;
import org.apache.dubbo.common.url.component.ServiceAddressURL;
import org.apache.dubbo.common.url.component.ServiceConfigURL;
import org.apache.dubbo.common.utils.Assert;
import org.apache.dubbo.common.utils.CollectionUtils;
import org.apache.dubbo.common.utils.NetUtils;
import org.apache.dubbo.common.utils.StringUtils;
import org.apache.dubbo.common.utils.UrlUtils;
import org.apache.dubbo.registry.AddressListener;
import org.apache.dubbo.remoting.Constants;
import org.apache.dubbo.rpc.Invocation;
import org.apache.dubbo.rpc.Invoker;
import org.apache.dubbo.rpc.Protocol;
import org.apache.dubbo.rpc.RpcException;
import org.apache.dubbo.rpc.cluster.Configurator;
import org.apache.dubbo.rpc.cluster.Router;
import org.apache.dubbo.rpc.cluster.directory.StaticDirectory;
import org.apache.dubbo.rpc.cluster.support.ClusterUtils;
import org.apache.dubbo.rpc.model.ApplicationModel;

import java.util.ArrayList;
import java.util.Collections;
import java.util.HashMap;
import java.util.HashSet;
import java.util.List;
import java.util.Map;
import java.util.Objects;
import java.util.Optional;
import java.util.Set;
import java.util.concurrent.ConcurrentHashMap;
import java.util.stream.Collectors;

import static org.apache.dubbo.common.constants.CommonConstants.APPLICATION_KEY;
import static org.apache.dubbo.common.constants.CommonConstants.DISABLED_KEY;
import static org.apache.dubbo.common.constants.CommonConstants.DUBBO_PROTOCOL;
import static org.apache.dubbo.common.constants.CommonConstants.ENABLED_KEY;
import static org.apache.dubbo.common.constants.CommonConstants.PROTOCOL_KEY;
import static org.apache.dubbo.common.constants.CommonConstants.SIDE_KEY;
import static org.apache.dubbo.common.constants.CommonConstants.TAG_KEY;
import static org.apache.dubbo.common.constants.RegistryConstants.APP_DYNAMIC_CONFIGURATORS_CATEGORY;
import static org.apache.dubbo.common.constants.RegistryConstants.CATEGORY_KEY;
import static org.apache.dubbo.common.constants.RegistryConstants.COMPATIBLE_CONFIG_KEY;
import static org.apache.dubbo.common.constants.RegistryConstants.CONFIGURATORS_CATEGORY;
import static org.apache.dubbo.common.constants.RegistryConstants.CONSUMERS_CATEGORY;
import static org.apache.dubbo.common.constants.RegistryConstants.DEFAULT_CATEGORY;
import static org.apache.dubbo.common.constants.RegistryConstants.DYNAMIC_CONFIGURATORS_CATEGORY;
import static org.apache.dubbo.common.constants.RegistryConstants.EMPTY_PROTOCOL;
import static org.apache.dubbo.common.constants.RegistryConstants.PROVIDERS_CATEGORY;
import static org.apache.dubbo.common.constants.RegistryConstants.ROUTERS_CATEGORY;
import static org.apache.dubbo.common.constants.RegistryConstants.ROUTE_PROTOCOL;
import static org.apache.dubbo.registry.Constants.CONFIGURATORS_SUFFIX;
import static org.apache.dubbo.registry.integration.InterfaceCompatibleRegistryProtocol.DEFAULT_REGISTER_CONSUMER_KEYS;
import static org.apache.dubbo.remoting.Constants.CHECK_KEY;
import static org.apache.dubbo.rpc.Constants.MOCK_KEY;
import static org.apache.dubbo.rpc.cluster.Constants.ROUTER_KEY;
import static org.apache.dubbo.rpc.model.ScopeModelUtil.getApplicationModel;


/**
 * RegistryDirectory
 */
public class RegistryDirectory<T> extends DynamicDirectory<T> {
    private static final Logger logger = LoggerFactory.getLogger(RegistryDirectory.class);

    private final ConsumerConfigurationListener consumerConfigurationListener;
    private ReferenceConfigurationListener referenceConfigurationListener;

    /**
     * Map<url, Invoker> cache service url to invoker mapping.
     * The initial value is null and the midway may be assigned to null, please use the local variable reference
     */
    protected volatile Map<URL, Invoker<T>> urlInvokerMap;

    /**
     * The initial value is null and the midway may be assigned to null, please use the local variable reference
     */
    protected volatile Set<URL> cachedInvokerUrls;
    private final ApplicationModel applicationModel;

    public RegistryDirectory(Class<T> serviceType, URL url) {
        super(serviceType, url);
        applicationModel = getApplicationModel(url.getScopeModel());
        consumerConfigurationListener = new ConsumerConfigurationListener(applicationModel);
    }

    @Override
    public void subscribe(URL url) {
        setSubscribeUrl(url);
        consumerConfigurationListener.addNotifyListener(this);
        referenceConfigurationListener = new ReferenceConfigurationListener(applicationModel, this, url);
        registry.subscribe(url, this);
    }

    @Override
    public void unSubscribe(URL url) {
        setSubscribeUrl(null);
        consumerConfigurationListener.removeNotifyListener(this);
        referenceConfigurationListener.stop();
        registry.unsubscribe(url, this);
    }

    @Override
    public synchronized void notify(List<URL> urls) {
        if (isDestroyed()) {
            return;
        }

        Map<String, List<URL>> categoryUrls = urls.stream()
                .filter(Objects::nonNull)
                .filter(this::isValidCategory)
                .filter(this::isNotCompatibleFor26x)
                .collect(Collectors.groupingBy(this::judgeCategory));

        List<URL> configuratorURLs = categoryUrls.getOrDefault(CONFIGURATORS_CATEGORY, Collections.emptyList());
        this.configurators = Configurator.toConfigurators(configuratorURLs).orElse(this.configurators);

        List<URL> routerURLs = categoryUrls.getOrDefault(ROUTERS_CATEGORY, Collections.emptyList());
        toRouters(routerURLs).ifPresent(this::addRouters);

        // providers
        List<URL> providerURLs = categoryUrls.getOrDefault(PROVIDERS_CATEGORY, Collections.emptyList());

        // 3.x added for extend URL address
        ExtensionLoader<AddressListener> addressListenerExtensionLoader = ExtensionLoader.getExtensionLoader(AddressListener.class);
        List<AddressListener> supportedListeners = addressListenerExtensionLoader.getActivateExtension(getUrl(), (String[]) null);
        if (supportedListeners != null && !supportedListeners.isEmpty()) {
            for (AddressListener addressListener : supportedListeners) {
                providerURLs = addressListener.notify(providerURLs, getConsumerUrl(),this);
            }
        }
        refreshOverrideAndInvoker(providerURLs);
    }

    @Override
    public boolean isServiceDiscovery() {
        return false;
    }

    private String judgeCategory(URL url) {
        if (UrlUtils.isConfigurator(url)) {
            return CONFIGURATORS_CATEGORY;
        } else if (UrlUtils.isRoute(url)) {
            return ROUTERS_CATEGORY;
        } else if (UrlUtils.isProvider(url)) {
            return PROVIDERS_CATEGORY;
        }
        return "";
    }

    // RefreshOverrideAndInvoker will be executed by registryCenter and configCenter, so it should be synchronized.
    private synchronized void refreshOverrideAndInvoker(List<URL> urls) {
        // mock zookeeper://xxx?mock=return null
        overrideDirectoryUrl();
        refreshInvoker(urls);
    }

    /**
     * Convert the invokerURL list to the Invoker Map. The rules of the conversion are as follows:
     * <ol>
     * <li> If URL has been converted to invoker, it is no longer re-referenced and obtained directly from the cache,
     * and notice that any parameter changes in the URL will be re-referenced.</li>
     * <li>If the incoming invoker list is not empty, it means that it is the latest invoker list.</li>
     * <li>If the list of incoming invokerUrl is empty, It means that the rule is only a override rule or a route
     * rule, which needs to be re-contrasted to decide whether to re-reference.</li>
     * </ol>
     *
     * @param invokerUrls this parameter can't be null
     */
    private void refreshInvoker(List<URL> invokerUrls) {
        Assert.notNull(invokerUrls, "invokerUrls should not be null");

        if (invokerUrls.size() == 1
                && invokerUrls.get(0) != null
                && EMPTY_PROTOCOL.equals(invokerUrls.get(0).getProtocol())) {
            this.forbidden = true; // Forbid to access
            this.invokers = Collections.emptyList();
            routerChain.setInvokers(this.invokers);
            destroyAllInvokers(); // Close all invokers
        } else {
            this.forbidden = false; // Allow to access
            Map<URL, Invoker<T>> oldUrlInvokerMap = this.urlInvokerMap; // local reference
            if (invokerUrls == Collections.<URL>emptyList()) {
                invokerUrls = new ArrayList<>();
            }
            if (invokerUrls.isEmpty() && this.cachedInvokerUrls != null) {
                invokerUrls.addAll(this.cachedInvokerUrls);
            } else {
                this.cachedInvokerUrls = new HashSet<>();
                this.cachedInvokerUrls.addAll(invokerUrls);//Cached invoker urls, convenient for comparison
            }
            if (invokerUrls.isEmpty()) {
                return;
            }
            Map<URL, Invoker<T>> newUrlInvokerMap = toInvokers(invokerUrls);// Translate url list to Invoker map

            /**
             * If the calculation is wrong, it is not processed.
             *
             * 1. The protocol configured by the client is inconsistent with the protocol of the server.
             *    eg: consumer protocol = dubbo, provider only has other protocol services(rest).
             * 2. The registration center is not robust and pushes illegal specification data.
             *
             */
            if (CollectionUtils.isEmptyMap(newUrlInvokerMap)) {
                logger.error(new IllegalStateException("urls to invokers error .invokerUrls.size :" + invokerUrls.size() + ", invoker.size :0. urls :" + invokerUrls
                        .toString()));
                return;
            }

            List<Invoker<T>> newInvokers = Collections.unmodifiableList(new ArrayList<>(newUrlInvokerMap.values()));
            // pre-route and build cache, notice that route cache should build on original Invoker list.
            // toMergeMethodInvokerMap() will wrap some invokers having different groups, those wrapped invokers not should be routed.
            routerChain.setInvokers(newInvokers);
            this.invokers = multiGroup ? toMergeInvokerList(newInvokers) : newInvokers;
            this.urlInvokerMap = newUrlInvokerMap;

            try {
                destroyUnusedInvokers(oldUrlInvokerMap, newUrlInvokerMap); // Close the unused Invoker
            } catch (Exception e) {
                logger.warn("destroyUnusedInvokers error. ", e);
            }

            // notify invokers refreshed
            this.invokersChanged();
        }
    }

    private List<Invoker<T>> toMergeInvokerList(List<Invoker<T>> invokers) {
        List<Invoker<T>> mergedInvokers = new ArrayList<>();
        Map<String, List<Invoker<T>>> groupMap = new HashMap<>();
        for (Invoker<T> invoker : invokers) {
            String group = invoker.getUrl().getGroup("");
            groupMap.computeIfAbsent(group, k -> new ArrayList<>());
            groupMap.get(group).add(invoker);
        }

        if (groupMap.size() == 1) {
            mergedInvokers.addAll(groupMap.values().iterator().next());
        } else if (groupMap.size() > 1) {
            for (List<Invoker<T>> groupList : groupMap.values()) {
                StaticDirectory<T> staticDirectory = new StaticDirectory<>(groupList);
                staticDirectory.buildRouterChain();
                mergedInvokers.add(CLUSTER.join(staticDirectory));
            }
        } else {
            mergedInvokers = invokers;
        }
        return mergedInvokers;
    }

    /**
     * @param urls
     * @return null : no routers ,do nothing
     * else :routers list
     */
    private Optional<List<Router>> toRouters(List<URL> urls) {
        if (urls == null || urls.isEmpty()) {
            return Optional.empty();
        }

        List<Router> routers = new ArrayList<>();
        for (URL url : urls) {
            if (EMPTY_PROTOCOL.equals(url.getProtocol())) {
                continue;
            }
            String routerType = url.getParameter(ROUTER_KEY);
            if (routerType != null && routerType.length() > 0) {
                url = url.setProtocol(routerType);
            }
            try {
                Router router = ROUTER_FACTORY.getRouter(url);
                if (!routers.contains(router)) {
                    routers.add(router);
                }
            } catch (Throwable t) {
                logger.error("convert router url to router error, url: " + url, t);
            }
        }

        return Optional.of(routers);
    }

    /**
     * Turn urls into invokers, and if url has been refer, will not re-reference.
     *
     * @param urls
     * @return invokers
     */
    private Map<URL, Invoker<T>> toInvokers(List<URL> urls) {
        Map<URL, Invoker<T>> newUrlInvokerMap = new ConcurrentHashMap<>();
        if (urls == null || urls.isEmpty()) {
            return newUrlInvokerMap;
        }
        String queryProtocols = this.queryMap.get(PROTOCOL_KEY);
        for (URL providerUrl : urls) {
            // If protocol is configured at the reference side, only the matching protocol is selected
            if (queryProtocols != null && queryProtocols.length() > 0) {
                boolean accept = false;
                String[] acceptProtocols = queryProtocols.split(",");
                for (String acceptProtocol : acceptProtocols) {
                    if (providerUrl.getProtocol().equals(acceptProtocol)) {
                        accept = true;
                        break;
                    }
                }
                if (!accept) {
                    continue;
                }
            }
            if (EMPTY_PROTOCOL.equals(providerUrl.getProtocol())) {
                continue;
            }
            if (!ExtensionLoader.getExtensionLoader(Protocol.class).hasExtension(providerUrl.getProtocol())) {
                logger.error(new IllegalStateException("Unsupported protocol " + providerUrl.getProtocol() +
                        " in notified url: " + providerUrl + " from registry " + getUrl().getAddress() +
                        " to consumer " + NetUtils.getLocalHost() + ", supported protocol: " +
                        ExtensionLoader.getExtensionLoader(Protocol.class).getSupportedExtensions()));
                continue;
            }
            URL url = mergeUrl(providerUrl);

            // Cache key is url that does not merge with consumer side parameters, regardless of how the consumer combines parameters, if the server url changes, then refer again
            Map<URL, Invoker<T>> localUrlInvokerMap = this.urlInvokerMap; // local reference
            Invoker<T> invoker = localUrlInvokerMap == null ? null : localUrlInvokerMap.remove(url);
            if (invoker == null) { // Not in the cache, refer again
                try {
                    boolean enabled = true;
                    if (url.hasParameter(DISABLED_KEY)) {
                        enabled = !url.getParameter(DISABLED_KEY, false);
                    } else {
                        enabled = url.getParameter(ENABLED_KEY, true);
                    }
                    if (enabled) {
                        invoker = protocol.refer(serviceType, url);
                    }
                } catch (Throwable t) {
                    logger.error("Failed to refer invoker for interface:" + serviceType + ",url:(" + url + ")" + t.getMessage(), t);
                }
                if (invoker != null) { // Put new invoker in cache
                    newUrlInvokerMap.put(url, invoker);
                }
            } else {
                newUrlInvokerMap.put(url, invoker);
            }
        }
        return newUrlInvokerMap;
    }

    /**
     * Merge url parameters. the order is: override > -D >Consumer > Provider
     *
     * @param providerUrl
     * @return
     */
    private URL mergeUrl(URL providerUrl) {
        if (providerUrl instanceof ServiceAddressURL) {
            providerUrl = overrideWithConfigurator(providerUrl);
        } else {
            providerUrl = ClusterUtils.mergeUrl(providerUrl, queryMap); // Merge the consumer side parameters
            providerUrl = overrideWithConfigurator(providerUrl);
            providerUrl = providerUrl.addParameter(Constants.CHECK_KEY, String.valueOf(false)); // Do not check whether the connection is successful or not, always create Invoker!
        }

        // FIXME, kept for mock
        if (providerUrl.hasParameter(MOCK_KEY) || providerUrl.getAnyMethodParameter(MOCK_KEY) != null) {
            providerUrl = providerUrl.removeParameter(TAG_KEY);
            this.overrideDirectoryUrl = this.overrideDirectoryUrl.addParametersIfAbsent(providerUrl.getParameters());
        }

        if ((providerUrl.getPath() == null || providerUrl.getPath()
                .length() == 0) && DUBBO_PROTOCOL.equals(providerUrl.getProtocol())) { // Compatible version 1.0
            //fix by tony.chenl DUBBO-44
            String path = directoryUrl.getServiceInterface();
            if (path != null) {
                int i = path.indexOf('/');
                if (i >= 0) {
                    path = path.substring(i + 1);
                }
                i = path.lastIndexOf(':');
                if (i >= 0) {
                    path = path.substring(0, i);
                }
                providerUrl = providerUrl.setPath(path);
            }
        }
        return providerUrl;
    }

    private URL overrideWithConfigurator(URL providerUrl) {
        // override url with configurator from "override://" URL for dubbo 2.6 and before
        providerUrl = overrideWithConfigurators(this.configurators, providerUrl);

<<<<<<< HEAD
        // override url with configurator from configurator from "app-name.configurators"
        providerUrl = overrideWithConfigurators(consumerConfigurationListener.getConfigurators(), providerUrl);
=======
        // override url with configurator from "app-name.configurators"
        providerUrl = overrideWithConfigurators(CONSUMER_CONFIGURATION_LISTENER.getConfigurators(), providerUrl);
>>>>>>> b8de0a7f

        // override url with configurator from configurators from "service-name.configurators"
        if (referenceConfigurationListener != null) {
            providerUrl = overrideWithConfigurators(referenceConfigurationListener.getConfigurators(), providerUrl);
        }

        return providerUrl;
    }

    private URL overrideWithConfigurators(List<Configurator> configurators, URL url) {
        if (CollectionUtils.isNotEmpty(configurators)) {
            if (url instanceof DubboServiceAddressURL) {
                DubboServiceAddressURL interfaceAddressURL = (DubboServiceAddressURL) url;
                URL overriddenURL = interfaceAddressURL.getOverrideURL();
                if (overriddenURL == null) {
                    String appName = interfaceAddressURL.getApplication();
                    String side = interfaceAddressURL.getSide();
                    overriddenURL = URLBuilder.from(interfaceAddressURL)
                            .clearParameters()
                            .addParameter(APPLICATION_KEY, appName)
                            .addParameter(SIDE_KEY, side).build();
                }
                for (Configurator configurator : configurators) {
                    overriddenURL = configurator.configure(overriddenURL);
                }
                url = new DubboServiceAddressURL(
                        interfaceAddressURL.getUrlAddress(),
                        interfaceAddressURL.getUrlParam(),
                        interfaceAddressURL.getConsumerURL(),
                        (ServiceConfigURL) overriddenURL);
            } else {
                for (Configurator configurator : configurators) {
                    url = configurator.configure(url);
                }
            }
        }
        return url;
    }

    /**
     * Close all invokers
     */
    @Override
    protected void destroyAllInvokers() {
        Map<URL, Invoker<T>> localUrlInvokerMap = this.urlInvokerMap; // local reference
        if (localUrlInvokerMap != null) {
            for (Invoker<T> invoker : new ArrayList<>(localUrlInvokerMap.values())) {
                try {
                    invoker.destroy();
                } catch (Throwable t) {
                    logger.warn("Failed to destroy service " + serviceKey + " to provider " + invoker.getUrl(), t);
                }
            }
            localUrlInvokerMap.clear();
        }
        invokers = null;
        cachedInvokerUrls = null;
    }

    private void destroyUnusedInvokers(Map<URL, Invoker<T>> oldUrlInvokerMap, Map<URL, Invoker<T>> newUrlInvokerMap) {
        if (newUrlInvokerMap == null || newUrlInvokerMap.size() == 0) {
            destroyAllInvokers();
            return;
        }

        if (oldUrlInvokerMap == null || oldUrlInvokerMap.size() == 0) {
            return;
        }

        for (Map.Entry<URL, Invoker<T>> entry : oldUrlInvokerMap.entrySet()) {
            Invoker<T> invoker = entry.getValue();
            if (invoker != null) {
                try {
                    invoker.destroy();
                    if (logger.isDebugEnabled()) {
                        logger.debug("destroy invoker[" + invoker.getUrl() + "] success. ");
                    }
                } catch (Exception e) {
                    logger.warn("destroy invoker[" + invoker.getUrl() + "] failed. " + e.getMessage(), e);
                }
            }
        }

        logger.info("New url total size, " + newUrlInvokerMap.size() + ", destroyed total size " + oldUrlInvokerMap.size());
    }

    @Override
    public List<Invoker<T>> doList(Invocation invocation) {
        if (forbidden) {
            // 1. No service provider 2. Service providers are disabled
            throw new RpcException(RpcException.FORBIDDEN_EXCEPTION, "No provider available from registry " +
                    getUrl().getAddress() + " for service " + getConsumerUrl().getServiceKey() + " on consumer " +
                    NetUtils.getLocalHost() + " use dubbo version " + Version.getVersion() +
                    ", please check status of providers(disabled, not registered or in blacklist).");
        }

        if (multiGroup) {
            return this.invokers == null ? Collections.emptyList() : this.invokers;
        }

        List<Invoker<T>> invokers = null;
        try {
            // Get invokers from cache, only runtime routers will be executed.
            invokers = routerChain.route(getConsumerUrl(), invocation);
        } catch (Throwable t) {
            logger.error("Failed to execute router: " + getUrl() + ", cause: " + t.getMessage(), t);
        }

        return invokers == null ? Collections.emptyList() : invokers;
    }

    @Override
    public Class<T> getInterface() {
        return serviceType;
    }

    @Override
    public List<Invoker<T>> getAllInvokers() {
        return this.invokers == null ? Collections.emptyList() : this.invokers;
    }

    @Override
    public URL getConsumerUrl() {
        return this.overrideDirectoryUrl;
    }

    @Override
    public URL getRegisteredConsumerUrl() {
        return registeredConsumerUrl;
    }

    @Override
    public void setRegisteredConsumerUrl(URL url) {
        if (!shouldSimplified) {
            this.registeredConsumerUrl = url.addParameters(CATEGORY_KEY, CONSUMERS_CATEGORY, CHECK_KEY,
                    String.valueOf(false));
        } else {
            this.registeredConsumerUrl = URL.valueOf(url, DEFAULT_REGISTER_CONSUMER_KEYS, null).addParameters(
                    CATEGORY_KEY, CONSUMERS_CATEGORY, CHECK_KEY, String.valueOf(false));
        }
    }

    @Override
    public boolean isAvailable() {
        if (isDestroyed()) {
            return false;
        }
        Map<URL, Invoker<T>> localUrlInvokerMap = urlInvokerMap;
        return CollectionUtils.isNotEmptyMap(localUrlInvokerMap)
                && localUrlInvokerMap.values().stream().anyMatch(Invoker::isAvailable);
    }

    /**
     * Haomin: added for test purpose
     */
    public Map<URL, Invoker<T>> getUrlInvokerMap() {
        return urlInvokerMap;
    }

    @Override
    public List<Invoker<T>> getInvokers() {
        return invokers;
    }

    private boolean isValidCategory(URL url) {
        String category = url.getCategory(DEFAULT_CATEGORY);
        if ((ROUTERS_CATEGORY.equals(category) || ROUTE_PROTOCOL.equals(url.getProtocol())) ||
                PROVIDERS_CATEGORY.equals(category) ||
                CONFIGURATORS_CATEGORY.equals(category) || DYNAMIC_CONFIGURATORS_CATEGORY.equals(category) ||
                APP_DYNAMIC_CONFIGURATORS_CATEGORY.equals(category)) {
            return true;
        }
        logger.warn("Unsupported category " + category + " in notified url: " + url + " from registry " +
                getUrl().getAddress() + " to consumer " + NetUtils.getLocalHost());
        return false;
    }

    private boolean isNotCompatibleFor26x(URL url) {
        return StringUtils.isEmpty(url.getParameter(COMPATIBLE_CONFIG_KEY));
    }

    private void overrideDirectoryUrl() {
        // merge override parameters
        this.overrideDirectoryUrl = directoryUrl;
        List<Configurator> localConfigurators = this.configurators; // local reference
        doOverrideUrl(localConfigurators);
        List<Configurator> localAppDynamicConfigurators = consumerConfigurationListener.getConfigurators(); // local reference
        doOverrideUrl(localAppDynamicConfigurators);
        if (referenceConfigurationListener != null) {
            List<Configurator> localDynamicConfigurators = referenceConfigurationListener.getConfigurators(); // local reference
            doOverrideUrl(localDynamicConfigurators);
        }
    }

    private void doOverrideUrl(List<Configurator> configurators) {
        if (CollectionUtils.isNotEmpty(configurators)) {
            for (Configurator configurator : configurators) {
                this.overrideDirectoryUrl = configurator.configure(overrideDirectoryUrl);
            }
        }
    }

    private static class ReferenceConfigurationListener extends AbstractConfiguratorListener {
        private RegistryDirectory directory;
        private URL url;

        ReferenceConfigurationListener(ApplicationModel applicationModel, RegistryDirectory directory, URL url) {
            super(applicationModel);
            this.directory = directory;
            this.url = url;
            this.initWith(DynamicConfiguration.getRuleKey(url) + CONFIGURATORS_SUFFIX);
        }

        void stop() {
            this.stopListen(DynamicConfiguration.getRuleKey(url) + CONFIGURATORS_SUFFIX);
        }

        @Override
        protected void notifyOverrides() {
            // to notify configurator/router changes
            directory.refreshOverrideAndInvoker(Collections.emptyList());
        }
    }

    private static class ConsumerConfigurationListener extends AbstractConfiguratorListener {
        List<RegistryDirectory> listeners = new ArrayList<>();

        ConsumerConfigurationListener(ApplicationModel applicationModel) {
            super(applicationModel);
            this.initWith(applicationModel.getApplicationName() + CONFIGURATORS_SUFFIX);
        }

        void addNotifyListener(RegistryDirectory listener) {
            this.listeners.add(listener);
        }

        void removeNotifyListener(RegistryDirectory listener) {
            this.listeners.remove(listener);
        }

        @Override
        protected void notifyOverrides() {
            listeners.forEach(listener -> listener.refreshOverrideAndInvoker(Collections.emptyList()));
        }
    }

}<|MERGE_RESOLUTION|>--- conflicted
+++ resolved
@@ -415,13 +415,8 @@
         // override url with configurator from "override://" URL for dubbo 2.6 and before
         providerUrl = overrideWithConfigurators(this.configurators, providerUrl);
 
-<<<<<<< HEAD
-        // override url with configurator from configurator from "app-name.configurators"
+        // override url with configurator from "app-name.configurators"
         providerUrl = overrideWithConfigurators(consumerConfigurationListener.getConfigurators(), providerUrl);
-=======
-        // override url with configurator from "app-name.configurators"
-        providerUrl = overrideWithConfigurators(CONSUMER_CONFIGURATION_LISTENER.getConfigurators(), providerUrl);
->>>>>>> b8de0a7f
 
         // override url with configurator from configurators from "service-name.configurators"
         if (referenceConfigurationListener != null) {

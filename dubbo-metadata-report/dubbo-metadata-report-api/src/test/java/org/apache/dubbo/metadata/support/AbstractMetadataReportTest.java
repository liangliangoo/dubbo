--- conflicted
+++ resolved
@@ -27,12 +27,8 @@
 import org.junit.Before;
 import org.junit.Test;
 
-<<<<<<< HEAD
 import java.util.Calendar;
-=======
->>>>>>> b727c87e
 import java.util.Collections;
-import java.util.Date;
 import java.util.HashMap;
 import java.util.Map;
 import java.util.concurrent.ConcurrentHashMap;
@@ -212,20 +208,12 @@
 
     @Test
     public void testCalculateStartTime() {
-<<<<<<< HEAD
         for (int i = 0; i < 300; i++) {
             long t = abstractMetadataReport.calculateStartTime() + System.currentTimeMillis();
             Calendar c = Calendar.getInstance();
             c.setTimeInMillis(t);
             Assert.assertTrue(c.get(Calendar.HOUR_OF_DAY) >= 2);
             Assert.assertTrue(c.get(Calendar.HOUR_OF_DAY) <= 6);
-=======
-        for (int i = 0; i < 50; i++) {
-            long t = abstractMetadataReport.calculateStartTime() + System.currentTimeMillis();
-            Date date = new Date(t);
-            Assert.assertTrue(date.getHours() >= 2);
-            Assert.assertTrue(date.getHours() <= 6);
->>>>>>> b727c87e
         }
     }
 
